--- conflicted
+++ resolved
@@ -12,12 +12,9 @@
 import About from "./pages/About";
 import Safety from "./pages/Safety";
 import Booking from "./pages/Booking";
-<<<<<<< HEAD
 import BookingCheckout from "./pages/BookingCheckout";
 import AdventureDetail from "./pages/AdventureDetail";
-=======
 import SuccessPage from "./pages/booking/success";
->>>>>>> c88a3f2f
 import NotFound from "./pages/NotFound";
 import AuthCallback from "./pages/auth/callback";
 import Header from "./components/Header";
@@ -55,15 +52,11 @@
               <Route path="blog" element={<Blog />} />
               <Route path="about" element={<About />} />
               <Route path="safety" element={<Safety />} />
-<<<<<<< HEAD
               <Route path="adventure/:id" element={<AdventureDetail />} />
               <Route path="booking/:id" element={<BookingCheckout />} />
+              <Route path="booking/success" element={<SuccessPage />} />
               <Route path="auth/callback" element={<AuthCallback />} />
               <Route path="*" element={<NotFound />} />
-=======
-              <Route path="booking/:id" element={<Booking />} />
-              <Route path="booking/success" element={<SuccessPage />} />
->>>>>>> c88a3f2f
             </Route>
             
             <Route path="/dashboard" element={<DashboardLayout />}>
